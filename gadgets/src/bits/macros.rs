--- conflicted
+++ resolved
@@ -42,7 +42,6 @@
     };
 }
 
-<<<<<<< HEAD
 macro_rules! to_bytes_int_impl {
     ($name: ident, $size: expr) => {
         impl<F: Field> ToBytesGadget<F> for $name {
@@ -74,7 +73,11 @@
 
             fn to_bytes_strict<CS: ConstraintSystem<F>>(&self, cs: CS) -> Result<Vec<UInt8>, SynthesisError> {
                 self.to_bytes(cs)
-=======
+            }
+        }
+    };
+}
+
 macro_rules! from_bits_le_int_impl {
     ($name: ident, $type_: ty, $utype_: ty, $size: expr) => {
         impl<F: Field> FromBitsLEGadget<F> for $name {
@@ -174,7 +177,6 @@
                 }
 
                 todo!()
->>>>>>> 56aff3c2
             }
         }
     };
