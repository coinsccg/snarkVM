// Copyright (C) 2019-2021 Aleo Systems Inc.
// This file is part of the snarkVM library.

// The snarkVM library is free software: you can redistribute it and/or modify
// it under the terms of the GNU General Public License as published by
// the Free Software Foundation, either version 3 of the License, or
// (at your option) any later version.

// The snarkVM library is distributed in the hope that it will be useful,
// but WITHOUT ANY WARRANTY; without even the implied warranty of
// MERCHANTABILITY or FITNESS FOR A PARTICULAR PURPOSE. See the
// GNU General Public License for more details.

// You should have received a copy of the GNU General Public License
// along with the snarkVM library. If not, see <https://www.gnu.org/licenses/>.

use crate::{
    account::ACCOUNT_ENCRYPTION_AND_SIGNATURE_INPUT,
    posw::PoSW,
    AleoLocator,
    AleoObject,
    Block,
    Ciphertext,
    InnerPublicVariables,
    Network,
    OuterPublicVariables,
    PoSWScheme,
    Program,
    ProgramPublicVariables,
};
use blake2::Blake2s;
use snarkvm_algorithms::{
    crh::{PedersenCompressedCRH, PoseidonCRH, BHPCRH},
    encryption::ECIESPoseidonEncryption,
    merkle_tree::{MaskedMerkleTreeParameters, MerklePath, MerkleTreeParameters},
    prelude::*,
    prf::PoseidonPRF,
    signature::AleoSignatureScheme,
    snark::groth16::Groth16,
};
use snarkvm_curves::{
    bls12_377::Bls12_377,
    bw6_761::BW6_761,
    edwards_bls12::{
        EdwardsAffine as EdwardsBls12Affine,
        EdwardsParameters,
        EdwardsProjective as EdwardsBls12Projective,
    },
    edwards_bw6::EdwardsProjective as EdwardsBW6,
    traits::*,
};
use snarkvm_gadgets::{
    algorithms::{
        crh::{BHPCRHGadget, PedersenCompressedCRHGadget, PoseidonCRHGadget},
        encryption::ECIESPoseidonEncryptionGadget,
        prf::PoseidonPRFGadget,
        signature::AleoSignatureSchemeGadget,
        snark::Groth16VerifierGadget,
    },
    curves::{bls12_377::PairingGadget, edwards_bls12::EdwardsBls12Gadget, edwards_bw6::EdwardsBW6Gadget},
};
use snarkvm_marlin::{
    constraints::{snark::MarlinSNARK, verifier::MarlinVerificationGadget},
    marlin::{MarlinPoswMode, MarlinTestnet2Mode},
    FiatShamirAlgebraicSpongeRng,
    FiatShamirChaChaRng,
    PoseidonSponge,
};
use snarkvm_parameters::{testnet2::*, Genesis};
use snarkvm_polycommit::sonic_pc::{sonic_kzg10::SonicKZG10Gadget, SonicKZG10};
use snarkvm_utilities::{FromBytes, ToMinimalBits};

use once_cell::sync::OnceCell;
use rand::{CryptoRng, Rng};
use serde::{Deserialize, Serialize};
use std::{cell::RefCell, rc::Rc};

// TODO (raychu86): TEMPORARY - Remove this after testnet2 period.
<<<<<<< HEAD
//   This is a temporary measure to ensure testnet2 runs smoothly with the new POSW MarlinMode.
#[cfg(debug_assertions)] // TODO (raychu86): Find better solution than cfg(debug_assertions)
pub const V12_UPGRADE_BLOCK_HEIGHT: u32 = 1;
#[cfg(not(debug_assertions))]
pub const V12_UPGRADE_BLOCK_HEIGHT: u32 = 100000;

// TODO (raychu86): TEMPORARY - Remove this after testnet2 period.
/// The deprecated Marlin SNARK type used for blocks before `V12_UPGRADE_BLOCK_HEIGHT`.
pub type DeprecatedPoSWSNARK<N> = MarlinSNARK<
    <N as Network>::InnerScalarField,
    <N as Network>::OuterScalarField,
    SonicKZG10<<N as Network>::InnerCurve>,
    FiatShamirChaChaRng<<N as Network>::InnerScalarField, <N as Network>::OuterScalarField, Blake2s>,
    snarkvm_marlin::marlin::MarlinTestnet1Mode,
    Vec<<N as Network>::InnerScalarField>,
>;
pub type DeprecatedPoSWProof<N> = AleoObject<<DeprecatedPoSWSNARK<N> as SNARK>::Proof, { hrp4!("hzkp") }, 771>;
=======
#[cfg(test)]
pub const V12_UPGRADE_BLOCK_HEIGHT: u32 = 1_u32;
#[cfg(not(test))]
pub const V12_UPGRADE_BLOCK_HEIGHT: u32 = 100_000_u32;
>>>>>>> ad5af7f7

#[derive(Copy, Clone, Debug, Default, PartialEq, Eq, Serialize, Deserialize)]
pub struct Testnet2;

// TODO (raychu86): Optimize each of the window sizes in the type declarations below.
#[rustfmt::skip]
impl Network for Testnet2 {
    const NETWORK_ID: u16 = 2u16;
    const NETWORK_NAME: &'static str = "testnet2";

    const NUM_INPUT_RECORDS: usize = 2;
    const NUM_OUTPUT_RECORDS: usize = 2;
    const NUM_TRANSITIONS: u8 = u8::pow(2, Self::TRANSACTION_TREE_DEPTH as u32);
    const NUM_EVENTS: u16 = 2;

    const BLOCK_HASH_PREFIX: u16 = hrp2!("ab");
    const LEDGER_ROOT_PREFIX: u16 = hrp2!("al");
    const PROGRAM_ID_PREFIX: u16 = hrp2!("ap");
    const TRANSITION_ID_PREFIX: u16 = hrp2!("as");
    const TRANSACTION_ID_PREFIX: u16 = hrp2!("at");

    const COMMITMENT_PREFIX: u16 = hrp2!("cm");
    const FUNCTION_INPUTS_HASH_PREFIX: u16 = hrp2!("fi");
    const FUNCTION_ID_PREFIX: u16 = hrp2!("fn");
    const HEADER_NONCE_PREFIX: u16 = hrp2!("hn");
    const HEADER_ROOT_PREFIX: u16 = hrp2!("hr");
    const HEADER_TRANSACTIONS_ROOT_PREFIX: u16 = hrp2!("ht");
    const INNER_CIRCUIT_ID_PREFIX: u16 = hrp2!("ic");
    const RECORD_RANDOMIZER_PREFIX: u16 = hrp2!("rr");
    const RECORD_VIEW_KEY_COMMITMENT_PREFIX: u16 = hrp2!("rc");
    const SERIAL_NUMBER_PREFIX: u16 = hrp2!("sn");

    const HEADER_PROOF_PREFIX: u32 = hrp4!("hzkp");
    const INNER_PROOF_PREFIX: u32 = hrp4!("izkp");
    const OUTER_PROOF_PREFIX: u32 = hrp4!("ozkp");
    const PROGRAM_PROOF_PREFIX: u32 = hrp4!("pzkp");
    const RECORD_CIPHERTEXT_PREFIX: u32 = hrp4!("recd");
    const RECORD_VIEW_KEY_PREFIX: u32 = hrp4!("rcvk");
    const SIGNATURE_PREFIX: u32 = hrp4!("sign");

    const ADDRESS_SIZE_IN_BYTES: usize = 32;
    const HEADER_SIZE_IN_BYTES: usize = 823;
    const HEADER_PROOF_SIZE_IN_BYTES: usize = 691;
    const INNER_PROOF_SIZE_IN_BYTES: usize = 193;
    const OUTER_PROOF_SIZE_IN_BYTES: usize = 289;
    const PROGRAM_PROOF_SIZE_IN_BYTES: usize = 916;
    const RECORD_SIZE_IN_BYTES: usize = 280;
    const RECORD_CIPHERTEXT_SIZE_IN_BYTES: usize = 288;
    const RECORD_PAYLOAD_SIZE_IN_BYTES: usize = 128;
    const RECORD_VIEW_KEY_SIZE_IN_BYTES: usize = 32;
    const SIGNATURE_SIZE_IN_BYTES: usize = 128;

    const HEADER_TRANSACTIONS_TREE_DEPTH: usize = 15;
    const HEADER_TREE_DEPTH: usize = 2;
    const LEDGER_TREE_DEPTH: usize = 32;
    const PROGRAM_TREE_DEPTH: usize = 8;
    const TRANSITION_TREE_DEPTH: usize = 2;
    const TRANSACTION_TREE_DEPTH: usize = 5;

    const ALEO_BLOCK_TIME_IN_SECS: i64 = 20i64;
    const ALEO_STARTING_SUPPLY_IN_CREDITS: i64 = 1_000_000_000;
    const ALEO_FUTURE_TIME_LIMIT_IN_SECS: i64 = 90;

    const MAXIMUM_FORK_DEPTH: u32 = 4096;

    type InnerCurve = Bls12_377;
    type InnerScalarField = <Self::InnerCurve as PairingEngine>::Fr;
    
    type OuterCurve = BW6_761;
    type OuterBaseField = <Self::OuterCurve as PairingEngine>::Fq;
    type OuterScalarField = <Self::OuterCurve as PairingEngine>::Fr;

    type ProgramAffineCurve = EdwardsBls12Affine;
    type ProgramAffineCurveGadget = EdwardsBls12Gadget;
    type ProgramProjectiveCurve = EdwardsBls12Projective;
    type ProgramCurveParameters = EdwardsParameters;
    type ProgramBaseField = <Self::ProgramCurveParameters as ModelParameters>::BaseField;
    type ProgramScalarField = <Self::ProgramCurveParameters as ModelParameters>::ScalarField;

    type InnerSNARK = Groth16<Self::InnerCurve, InnerPublicVariables<Testnet2>>;
    type InnerSNARKGadget = Groth16VerifierGadget<Self::InnerCurve, PairingGadget>;
    type InnerProof = AleoObject<<Self::InnerSNARK as SNARK>::Proof, { Self::INNER_PROOF_PREFIX }, { Self::INNER_PROOF_SIZE_IN_BYTES }>;

    type OuterSNARK = Groth16<Self::OuterCurve, OuterPublicVariables<Testnet2>>;
    type OuterProof = AleoObject<<Self::OuterSNARK as SNARK>::Proof, { Self::OUTER_PROOF_PREFIX }, { Self::OUTER_PROOF_SIZE_IN_BYTES }>;

    type ProgramSNARK = MarlinSNARK<Self::InnerScalarField, Self::OuterScalarField, SonicKZG10<Self::InnerCurve>, FiatShamirAlgebraicSpongeRng<Self::InnerScalarField, Self::OuterScalarField, PoseidonSponge<Self::OuterScalarField, 6, 1>>, MarlinTestnet2Mode, ProgramPublicVariables<Self>>;
    type ProgramSNARKGadget = MarlinVerificationGadget<Self::InnerScalarField, Self::OuterScalarField, SonicKZG10<Self::InnerCurve>, SonicKZG10Gadget<Self::InnerCurve, Self::OuterCurve, PairingGadget>, MarlinTestnet2Mode>;
    type ProgramProvingKey = <Self::ProgramSNARK as SNARK>::ProvingKey;
    type ProgramVerifyingKey = <Self::ProgramSNARK as SNARK>::VerifyingKey;
    type ProgramProof = AleoObject<<Self::ProgramSNARK as SNARK>::Proof, { Self::PROGRAM_PROOF_PREFIX }, { Self::PROGRAM_PROOF_SIZE_IN_BYTES }>;

    type PoSWSNARK = MarlinSNARK<Self::InnerScalarField, Self::OuterScalarField, SonicKZG10<Self::InnerCurve>, FiatShamirChaChaRng<Self::InnerScalarField, Self::OuterScalarField, Blake2s>, MarlinPoswMode, Vec<Self::InnerScalarField>>;
    type PoSWProof = AleoObject<<Self::PoSWSNARK as SNARK>::Proof, { Self::HEADER_PROOF_PREFIX }, { Self::HEADER_PROOF_SIZE_IN_BYTES }>;
    type PoSW = PoSW<Self>;

    type AccountEncryptionScheme = ECIESPoseidonEncryption<Self::ProgramCurveParameters>;
    type AccountEncryptionGadget = ECIESPoseidonEncryptionGadget<Self::ProgramCurveParameters, Self::InnerScalarField>;

    type AccountSeedPRF = PoseidonPRF<Self::ProgramScalarField, 4, false>;
    type AccountSeed = <Self::AccountSeedPRF as PRF>::Seed;
    
    type AccountSignatureScheme = AleoSignatureScheme<Self::ProgramCurveParameters>;
    type AccountSignatureGadget = AleoSignatureSchemeGadget<Self::ProgramCurveParameters, Self::InnerScalarField>;
    type AccountSignaturePublicKey = <Self::AccountSignatureScheme as SignatureScheme>::PublicKey;
    type AccountSignature = AleoObject<<Self::AccountSignatureScheme as SignatureScheme>::Signature, { Self::SIGNATURE_PREFIX }, { Self::SIGNATURE_SIZE_IN_BYTES }>;

    type BlockHashCRH = BHPCRH<Self::ProgramProjectiveCurve, 16, 32>;
    type BlockHashCRHGadget = BHPCRHGadget<Self::ProgramProjectiveCurve, Self::InnerScalarField, Self::ProgramAffineCurveGadget, 16, 32>;
    type BlockHash = AleoLocator<<Self::BlockHashCRH as CRH>::Output, { Self::BLOCK_HASH_PREFIX }>;

    type BlockHeaderRootCRH = PedersenCompressedCRH<Self::ProgramProjectiveCurve, 4, 128>;
    type BlockHeaderRootCRHGadget = PedersenCompressedCRHGadget<Self::ProgramProjectiveCurve, Self::InnerScalarField, Self::ProgramAffineCurveGadget, 4, 128>;
    type BlockHeaderRootParameters = MaskedMerkleTreeParameters<Self::BlockHeaderRootCRH, { Self::HEADER_TREE_DEPTH }>;
    type BlockHeaderRoot = AleoLocator<<Self::BlockHeaderRootCRH as CRH>::Output, { Self::HEADER_ROOT_PREFIX }>;

    type CommitmentScheme = BHPCRH<Self::ProgramProjectiveCurve, 41, 63>;
    type CommitmentGadget = BHPCRHGadget<Self::ProgramProjectiveCurve, Self::InnerScalarField, Self::ProgramAffineCurveGadget, 41, 63>;
    type Commitment = AleoLocator<<Self::CommitmentScheme as CRH>::Output, { Self::COMMITMENT_PREFIX }>;

    type FunctionIDCRH = PoseidonCRH<Self::OuterScalarField, 34>;
    type FunctionIDCRHGadget = PoseidonCRHGadget<Self::OuterScalarField, 34>;
    type FunctionID = AleoLocator<<Self::FunctionIDCRH as CRH>::Output, { Self::FUNCTION_ID_PREFIX }>;

    type FunctionInputsCRH = PoseidonCRH<Self::InnerScalarField, 128>;
    type FunctionInputsCRHGadget = PoseidonCRHGadget<Self::InnerScalarField, 128>;
    type FunctionInputsHash = AleoLocator<<Self::FunctionInputsCRH as CRH>::Output, { Self::FUNCTION_INPUTS_HASH_PREFIX }>;

    type InnerCircuitIDCRH = BHPCRH<EdwardsBW6, 85, 63>;
    type InnerCircuitIDCRHGadget = BHPCRHGadget<EdwardsBW6, Self::OuterScalarField, EdwardsBW6Gadget, 85, 63>;
    type InnerCircuitID = AleoLocator<<Self::InnerCircuitIDCRH as CRH>::Output, { Self::INNER_CIRCUIT_ID_PREFIX }>;

    type LedgerRootCRH = BHPCRH<Self::ProgramProjectiveCurve, 16, 32>;
    type LedgerRootCRHGadget = BHPCRHGadget<Self::ProgramProjectiveCurve, Self::InnerScalarField, Self::ProgramAffineCurveGadget, 16, 32>;
    type LedgerRootParameters = MerkleTreeParameters<Self::LedgerRootCRH, { Self::LEDGER_TREE_DEPTH }>;
    type LedgerRoot = AleoLocator<<Self::LedgerRootCRH as CRH>::Output, { Self::LEDGER_ROOT_PREFIX }>;

    type PoSWMaskPRF = PoseidonPRF<Self::InnerScalarField, 4, false>;
    type PoSWMaskPRFGadget = PoseidonPRFGadget<Self::InnerScalarField, 4, false>;
    type PoSWNonce = AleoLocator<Self::InnerScalarField, { Self::HEADER_NONCE_PREFIX }>;

    type ProgramIDCRH = BHPCRH<EdwardsBW6, 16, 48>;
    type ProgramIDCRHGadget = BHPCRHGadget<EdwardsBW6, Self::OuterScalarField, EdwardsBW6Gadget, 16, 48>;
    type ProgramIDParameters = MerkleTreeParameters<Self::ProgramIDCRH, { Self::PROGRAM_TREE_DEPTH }>;
    type ProgramID = AleoLocator<<Self::ProgramIDCRH as CRH>::Output, { Self::PROGRAM_ID_PREFIX }>;

    type RecordCiphertext = AleoObject<Ciphertext<Self>, { Self::RECORD_CIPHERTEXT_PREFIX }, { Self::RECORD_CIPHERTEXT_SIZE_IN_BYTES }>;
    type RecordRandomizer = AleoLocator<<Self::AccountEncryptionScheme as EncryptionScheme>::CiphertextRandomizer, { Self::RECORD_RANDOMIZER_PREFIX }>;
    type RecordViewKey = AleoObject<<Self::AccountEncryptionScheme as EncryptionScheme>::SymmetricKey, { Self::RECORD_VIEW_KEY_PREFIX }, { Self::RECORD_VIEW_KEY_SIZE_IN_BYTES }>;
    type RecordViewKeyCommitment = AleoLocator<<Self::AccountEncryptionScheme as EncryptionScheme>::SymmetricKeyCommitment, { Self::RECORD_VIEW_KEY_COMMITMENT_PREFIX }>;

    type SerialNumberPRF = PoseidonPRF<Self::InnerScalarField, 4, false>;
    type SerialNumberPRFGadget = PoseidonPRFGadget<Self::InnerScalarField, 4, false>;
    type SerialNumber = AleoLocator<<Self::SerialNumberPRF as PRF>::Output, { Self::SERIAL_NUMBER_PREFIX }>;

    type TransactionsRootCRH = BHPCRH<Self::ProgramProjectiveCurve, 16, 32>;
    type TransactionsRootCRHGadget = BHPCRHGadget<Self::ProgramProjectiveCurve, Self::InnerScalarField, Self::ProgramAffineCurveGadget, 16, 32>;
    type TransactionsRootParameters = MerkleTreeParameters<Self::TransactionsRootCRH, { Self::HEADER_TRANSACTIONS_TREE_DEPTH }>;
    type TransactionsRoot = AleoLocator<<Self::TransactionsRootCRH as CRH>::Output, { Self::HEADER_TRANSACTIONS_ROOT_PREFIX }>;

    type TransactionIDCRH = BHPCRH<Self::ProgramProjectiveCurve, 16, 32>;
    type TransactionIDCRHGadget = BHPCRHGadget<Self::ProgramProjectiveCurve, Self::InnerScalarField, Self::ProgramAffineCurveGadget, 16, 32>;
    type TransactionIDParameters = MerkleTreeParameters<Self::TransactionIDCRH, { Self::TRANSACTION_TREE_DEPTH }>;
    type TransactionID = AleoLocator<<Self::TransactionIDCRH as CRH>::Output, { Self::TRANSACTION_ID_PREFIX }>;

    type TransitionIDCRH = BHPCRH<Self::ProgramProjectiveCurve, 16, 32>;
    type TransitionIDCRHGadget = BHPCRHGadget<Self::ProgramProjectiveCurve, Self::InnerScalarField, Self::ProgramAffineCurveGadget, 16, 32>;
    type TransitionIDParameters = MerkleTreeParameters<Self::TransitionIDCRH, { Self::TRANSITION_TREE_DEPTH }>;
    type TransitionID = AleoLocator<<Self::TransitionIDCRH as CRH>::Output, { Self::TRANSITION_ID_PREFIX }>;

    dpc_setup!{Testnet2, account_encryption_scheme, AccountEncryptionScheme, ACCOUNT_ENCRYPTION_AND_SIGNATURE_INPUT}
    dpc_setup!{Testnet2, account_signature_scheme, AccountSignatureScheme, ACCOUNT_ENCRYPTION_AND_SIGNATURE_INPUT}
    dpc_setup!{Testnet2, block_hash_crh, BlockHashCRH, "AleoBlockHashCRH0"}
    dpc_setup!{Testnet2, block_header_root_parameters, BlockHeaderRootParameters, "AleoBlockHeaderRootCRH0"}
    dpc_setup!{Testnet2, commitment_scheme, CommitmentScheme, "AleoCommitmentScheme0"}
    dpc_setup!{Testnet2, function_id_crh, FunctionIDCRH, "AleoFunctionIDCRH0"}
    dpc_setup!{Testnet2, inner_circuit_id_crh, InnerCircuitIDCRH, "AleoInnerCircuitIDCRH0"}
    dpc_setup!{Testnet2, ledger_root_parameters, LedgerRootParameters, "AleoLedgerRootCRH0"}
    dpc_setup!{Testnet2, program_id_parameters, ProgramIDParameters, "AleoProgramIDCRH0"}
    dpc_setup!{Testnet2, transactions_root_parameters, TransactionsRootParameters, "AleoTransactionsRootCRH0"}
    dpc_setup!{Testnet2, transaction_id_parameters, TransactionIDParameters, "AleoTransactionIDCRH0"}
    dpc_setup!{Testnet2, transition_id_parameters, TransitionIDParameters, "AleoTransitionIDCRH0"}

    dpc_snark_setup!{Testnet2, inner_proving_key, InnerSNARK, ProvingKey, InnerProvingKeyBytes, "inner circuit proving key"}
    dpc_snark_setup!{Testnet2, inner_verifying_key, InnerSNARK, VerifyingKey, InnerVerifyingKeyBytes, "inner circuit verifying key"}

    dpc_snark_setup!{Testnet2, outer_proving_key, OuterSNARK, ProvingKey, OuterProvingKeyBytes, "outer circuit proving key"}
    dpc_snark_setup!{Testnet2, outer_verifying_key, OuterSNARK, VerifyingKey, OuterVerifyingKeyBytes, "outer circuit verifying key"}

    dpc_snark_setup!{Testnet2, noop_circuit_proving_key, ProgramSNARK, ProvingKey, NoopProvingKeyBytes, "noop circuit proving key"}
    dpc_snark_setup!{Testnet2, noop_circuit_verifying_key, ProgramSNARK, VerifyingKey, NoopVerifyingKeyBytes, "noop circuit verifying key"}

    dpc_snark_setup!{Testnet2, posw_proving_key, PoSWSNARK, ProvingKey, PoSWProvingKeyBytes, "posw proving key"}
    dpc_snark_setup!{Testnet2, posw_verifying_key, PoSWSNARK, VerifyingKey, PoSWVerifyingKeyBytes, "posw verifying key"}

    fn inner_circuit_id() -> &'static Self::InnerCircuitID {
        static INNER_CIRCUIT_ID: OnceCell<<Testnet2 as Network>::InnerCircuitID> = OnceCell::new();
        INNER_CIRCUIT_ID.get_or_init(|| Self::inner_circuit_id_crh()
            .hash_bits(&Self::inner_verifying_key().to_minimal_bits())
            .expect("Failed to hash inner circuit verifying key elements").into())
    }
    
    fn noop_program() -> &'static Program<Self> {
        static NOOP_PROGRAM: OnceCell<Program<Testnet2>> = OnceCell::new();
        NOOP_PROGRAM.get_or_init(|| Program::<Testnet2>::new_noop().expect("Failed to fetch the noop program"))
    }

    fn noop_program_id() -> &'static Self::ProgramID {
        static NOOP_PROGRAM_ID: OnceCell<<Testnet2 as Network>::ProgramID> = OnceCell::new();
        NOOP_PROGRAM_ID.get_or_init(|| Testnet2::noop_program().program_id())
    }

    fn noop_program_path() -> &'static MerklePath<Self::ProgramIDParameters> {
        static NOOP_PROGRAM_PATH: OnceCell<MerklePath<<Testnet2 as Network>::ProgramIDParameters>> = OnceCell::new();
        NOOP_PROGRAM_PATH.get_or_init(|| Self::noop_program().to_program_path(Self::noop_function_id()).expect("Failed to fetch the noop program path"))
    }
    
    fn noop_function_id() -> &'static Self::FunctionID {
        static NOOP_FUNCTION_ID: OnceCell<<Testnet2 as Network>::FunctionID> = OnceCell::new();
        NOOP_FUNCTION_ID.get_or_init(|| Self::function_id(Self::noop_circuit_verifying_key()).expect("Failed to hash noop circuit verifying key"))
    }

    fn posw() -> &'static Self::PoSW {
        static POSW: OnceCell<<Testnet2 as Network>::PoSW> = OnceCell::new();
        POSW.get_or_init(|| <Self::PoSW as PoSWScheme<Self>>::load(true).expect("Failed to load PoSW"))
    }
    
    fn genesis_block() -> &'static Block<Self> {
        static BLOCK: OnceCell<Block<Testnet2>> = OnceCell::new();
        BLOCK.get_or_init(|| FromBytes::read_le(&GenesisBlock::load_bytes()[..]).expect("Failed to load the genesis block"))
    }
    
    /// Returns the program SRS for Aleo applications.
    fn program_srs<R: Rng + CryptoRng>(_rng: &mut R) -> Rc<RefCell<SRS<R, <Self::ProgramSNARK as SNARK>::UniversalSetupParameters>>> {
        static UNIVERSAL_SRS: OnceCell<<<Testnet2 as Network>::ProgramSNARK as SNARK>::UniversalSetupParameters> = OnceCell::new();
        let universal_srs = UNIVERSAL_SRS.get_or_init(|| <Self::ProgramSNARK as SNARK>::UniversalSetupParameters::from_bytes_le(
            &UniversalSRSBytes::load_bytes().expect("Failed to load universal SRS bytes"),
        ).unwrap());
        Rc::new(RefCell::new(SRS::<_, _>::Universal(universal_srs)))
    }
}

#[cfg(test)]
mod tests {
    use super::*;

    #[test]
    fn test_network_name_sanity_check() {
        assert_eq!(Testnet2::NETWORK_NAME, "testnet2");
    }

    #[test]
    fn test_inner_circuit_sanity_check() {
        // Verify the inner circuit verifying key matches the one derived from the inner circuit proving key.
        assert_eq!(
            Testnet2::inner_verifying_key(),
            &Testnet2::inner_proving_key().vk,
            "The inner circuit verifying key does not correspond to the inner circuit proving key"
        );
    }

    #[test]
    fn test_inner_circuit_id_derivation() {
        // Verify the inner circuit ID matches the one derived from the inner circuit verifying key.
        assert_eq!(
            Testnet2::inner_circuit_id(),
            &Testnet2::inner_circuit_id_crh()
                .hash_bits(&Testnet2::inner_verifying_key().to_minimal_bits())
                .expect("Failed to hash inner circuit ID")
                .into(),
            "The inner circuit ID does not correspond to the inner circuit verifying key"
        );
    }

    #[test]
    fn test_outer_circuit_sanity_check() {
        // Verify the outer circuit verifying key matches the one derived from the outer circuit proving key.
        assert_eq!(
            Testnet2::outer_verifying_key(),
            &Testnet2::outer_proving_key().vk,
            "The outer circuit verifying key does not correspond to the outer circuit proving key"
        );
    }

    #[test]
    fn test_posw_tree_sanity_check() {
        // Verify the PoSW tree depth matches the declared depth.
        assert_eq!(Testnet2::HEADER_TREE_DEPTH, 2); // Testnet2 has a tree depth of 2.
        assert_eq!(
            Testnet2::HEADER_TREE_DEPTH,
            <<Testnet2 as Network>::BlockHeaderRootParameters as MerkleParameters>::DEPTH
        );
    }
}<|MERGE_RESOLUTION|>--- conflicted
+++ resolved
@@ -76,12 +76,10 @@
 use std::{cell::RefCell, rc::Rc};
 
 // TODO (raychu86): TEMPORARY - Remove this after testnet2 period.
-<<<<<<< HEAD
-//   This is a temporary measure to ensure testnet2 runs smoothly with the new POSW MarlinMode.
-#[cfg(debug_assertions)] // TODO (raychu86): Find better solution than cfg(debug_assertions)
-pub const V12_UPGRADE_BLOCK_HEIGHT: u32 = 1;
-#[cfg(not(debug_assertions))]
-pub const V12_UPGRADE_BLOCK_HEIGHT: u32 = 100000;
+#[cfg(test)]
+pub const V12_UPGRADE_BLOCK_HEIGHT: u32 = 1_u32;
+#[cfg(not(test))]
+pub const V12_UPGRADE_BLOCK_HEIGHT: u32 = 100_000_u32;
 
 // TODO (raychu86): TEMPORARY - Remove this after testnet2 period.
 /// The deprecated Marlin SNARK type used for blocks before `V12_UPGRADE_BLOCK_HEIGHT`.
@@ -94,12 +92,6 @@
     Vec<<N as Network>::InnerScalarField>,
 >;
 pub type DeprecatedPoSWProof<N> = AleoObject<<DeprecatedPoSWSNARK<N> as SNARK>::Proof, { hrp4!("hzkp") }, 771>;
-=======
-#[cfg(test)]
-pub const V12_UPGRADE_BLOCK_HEIGHT: u32 = 1_u32;
-#[cfg(not(test))]
-pub const V12_UPGRADE_BLOCK_HEIGHT: u32 = 100_000_u32;
->>>>>>> ad5af7f7
 
 #[derive(Copy, Clone, Debug, Default, PartialEq, Eq, Serialize, Deserialize)]
 pub struct Testnet2;
