--- conflicted
+++ resolved
@@ -24,16 +24,11 @@
     EqGadget,
     EvaluateEqGadget,
     Integer as IntegerTrait,
-    ToBitsLEGadget,
 };
 use snarkvm_ir::{
     ArrayInitRepeatData,
     CallCoreData,
-<<<<<<< HEAD
-    CallData,
     CastData,
-=======
->>>>>>> 7ed56dd6
     Instruction,
     Integer as IrInteger,
     LogData,
@@ -322,11 +317,7 @@
                     match part {
                         Value::Str(s) => out += &**s,
                         x => {
-<<<<<<< HEAD
-                            let val = self.resolve(x)?;
-=======
                             let val = self.resolve(x, cs)?;
->>>>>>> 7ed56dd6
                             out += &*val.to_string()
                         }
                     }
@@ -352,15 +343,15 @@
             }
             Instruction::Cast(CastData { destination, arguments }) => {
                 let mut arguments = arguments.into_iter();
-                let from = match arguments.next().unwrap() {
-                    int @ Value::Integer(_) => self.resolve(int)?,
-                    reference @ Value::Ref(_) => self.resolve(reference)?,
+                let _from = match arguments.next().unwrap() {
+                    int @ Value::Integer(_) => self.resolve(int, cs)?,
+                    reference @ Value::Ref(_) => self.resolve(reference, cs)?,
                     f => {
                         dbg!(&f);
                         todo!("not an int")
                     }
                 };
-                let as_type = match arguments.next() {
+                let _as_type = match arguments.next() {
                     Some(Value::Str(x)) => match x.as_str() {
                         "i8" => Type::I8,
                         "i16" => Type::I16,
